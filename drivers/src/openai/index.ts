--- conflicted
+++ resolved
@@ -151,11 +151,7 @@
                 } as OpenAI.Chat.ChatCompletionTool,
             ]
             : undefined;
-<<<<<<< HEAD
-
-=======
-        
->>>>>>> dd7622de
+
         //TODO: OpenAI o1 support requires max_completions_tokens
         const res = await this.service.chat.completions.create({
             stream: false,
