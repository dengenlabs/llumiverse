import { Bedrock, CreateModelCustomizationJobCommand, FoundationModelSummary, GetModelCustomizationJobCommand, GetModelCustomizationJobCommandOutput, ModelCustomizationJobStatus, StopModelCustomizationJobCommand } from "@aws-sdk/client-bedrock";
import { BedrockRuntime, ConverseRequest, ConverseResponse, ConverseStreamOutput, InferenceConfiguration } from "@aws-sdk/client-bedrock-runtime";
import { S3Client } from "@aws-sdk/client-s3";
import { AbstractDriver, AIModel, Completion, CompletionChunkObject, DataSource, DriverOptions, EmbeddingsOptions, EmbeddingsResult, ExecutionTokenUsage, ImageGeneration, Modalities, PromptOptions, PromptSegment, ExecutionOptions, TrainingJob, TrainingJobStatus, TrainingOptions } from "@llumiverse/core";
import { transformAsyncIterator } from "@llumiverse/core/async";
import { NovaMessagesPrompt } from "@llumiverse/core/formatters";
import { AwsCredentialIdentity, Provider } from "@smithy/types";
import mnemonist from "mnemonist";
import { formatNovaImageGenerationPayload, NovaImageGenerationTaskType } from "./nova-image-payload.js";
import { forceUploadFile } from "./s3.js";
import { converseConcatMessages, converseRemoveJSONprefill, converseSystemToMessages, fortmatConversePrompt } from "./converse.js";

const { LRUCache } = mnemonist;

const supportStreamingCache = new LRUCache<string, boolean>(4096);

enum BedrockModelType {
    FoundationModel = "foundation-model",
    InferenceProfile = "inference-profile",
    CustomModel = "custom-model",
    Unknown = "unknown",
};

function converseFinishReason(reason: string | undefined) {
    //Possible values:
    //end_turn | tool_use | max_tokens | stop_sequence | guardrail_intervened | content_filtered
    if (!reason) return undefined;
    switch (reason) {
        case 'end_turn': return "stop";
        case 'max_tokens': return "length";
        default: return reason;
    }
}

export interface BedrockModelCapabilities {
    name: string;
    canStream: boolean;
}

export interface BedrockDriverOptions extends DriverOptions {
    /**
     * The AWS region
     */
    region: string;
    /**
     * Tthe bucket name to be used for training.
     * It will be created oif nto already exixts
     */
    training_bucket?: string;

    /**
     * The role ARN to be used for training
     */
    training_role_arn?: string;

    /**
     * The credentials to use to access AWS
     */
    credentials?: AwsCredentialIdentity | Provider<AwsCredentialIdentity>;
}

export type BedrockPrompt = NovaMessagesPrompt | ConverseRequest;

export class BedrockDriver extends AbstractDriver<BedrockDriverOptions, BedrockPrompt> {

    static PROVIDER = "bedrock";

    provider = BedrockDriver.PROVIDER;

    private _executor?: BedrockRuntime;
    private _service?: Bedrock;
    private _service_region?: string;

    constructor(options: BedrockDriverOptions) {
        super(options);
        if (!options.region) {
            throw new Error("No region found. Set the region in the environment's endpoint URL.");
        }
    }

    getExecutor() {
        if (!this._executor) {
            this._executor = new BedrockRuntime({
                region: this.options.region,
                credentials: this.options.credentials,

            });
        }
        return this._executor;
    }

    getService(region: string = this.options.region) {
        if (!this._service || this._service_region != region) {
            this._service = new Bedrock({
                region: region,
                credentials: this.options.credentials,
            });
            this._service_region = region;
        }
        return this._service;
    }

    protected async formatPrompt(segments: PromptSegment[], opts: PromptOptions): Promise<BedrockPrompt> {
        return await fortmatConversePrompt(segments, opts.result_schema);
        //TODO Amazon Nova Canvas/Reel etc formatting
    }

    static getExtractedExecuton(result: ConverseResponse, _prompt?: BedrockPrompt): CompletionChunkObject {
        return {
            result: result.output?.message?.content?.map(c => c.text).join("\n") ?? "",
            token_usage: {
                prompt: result.usage?.inputTokens,
                result: result.usage?.outputTokens,
                total: result.usage?.totalTokens,
             },
            finish_reason: converseFinishReason(result.stopReason),
        }
    };

    static getExtractedStream(result: ConverseStreamOutput, _prompt?: BedrockPrompt): CompletionChunkObject {
        let output: string = "";
        let stop_reason = "";
        let token_usage: ExecutionTokenUsage | undefined;
        if (result.contentBlockDelta) {
            output = result.contentBlockDelta.delta?.text ?? "";
        }
        if (result.messageStop) {
            stop_reason = result.messageStop.stopReason ?? "";
        }
        if (result.metadata) {
            token_usage = {
                prompt: result.metadata.usage?.inputTokens,
                result: result.metadata.usage?.outputTokens,
                total: result.metadata.usage?.totalTokens,
            }
        }
        return {
            result: output,
            token_usage: token_usage,
            finish_reason: converseFinishReason(stop_reason),
        }
    };

    async requestTextCompletion(prompt: ConverseRequest, options: ExecutionOptions): Promise<Completion> {

        const payload = this.preparePayload(prompt, options);
        const executor = this.getExecutor();

        const res = await executor.converse({
            ...payload,
        });

        const completion = BedrockDriver.getExtractedExecuton(res, prompt) as Completion;
        if (options.include_original_response) {
            completion.original_response = res;
        }
        return completion;
    }

    extractRegion(modelString: string, defaultRegion: string): string {
        // Match region in full ARN pattern
        const arnMatch = modelString.match(/arn:aws[^:]*:bedrock:([^:]+):/);
        if (arnMatch) {
            return arnMatch[1];
        }
        
        // Match common AWS regions directly in string
        const regionMatch = modelString.match(/(?:us|eu|ap|sa|ca|me|af)[-](east|west|central|south|north|southeast|southwest|northeast|northwest)[-][1-9]/);
        if (regionMatch) {
            return regionMatch[0];
        }
    
        return defaultRegion;
    }

    private async getCanStream(model: string, type: BedrockModelType): Promise<boolean> {
        let canStream: boolean = false;
        let error: any = null;
        const region = this.extractRegion(model, this.options.region);
        if (type == BedrockModelType.FoundationModel || type == BedrockModelType.Unknown) {
            try {
                const response = await this.getService(region).getFoundationModel({
                    modelIdentifier: model
                });
                canStream = response.modelDetails?.responseStreamingSupported ?? false;
                return canStream;
            } catch (e) {
                error = e;
            }
        }
        if (type == BedrockModelType.InferenceProfile || type == BedrockModelType.Unknown) {
            try {
                const response = await this.getService(region).getInferenceProfile({
                   inferenceProfileIdentifier: model
                });
                canStream = await this.getCanStream(response.models?.[0].modelArn ?? "", BedrockModelType.FoundationModel);
                return canStream;
            } catch (e) {
                error = e;
            }
        }
        if (type == BedrockModelType.CustomModel || type == BedrockModelType.Unknown) {
            try {
                const response = await this.getService(region).getCustomModel({
                    modelIdentifier: model
                });
                canStream = await this.getCanStream(response.baseModelArn ?? "", BedrockModelType.FoundationModel);
                return canStream;
            } catch (e) {
                error = e;
            }
        }
        if (error) {
            console.warn("Error on canStream check for model: " + model + " region detected: " + region, error);
        }
        return canStream;
    }

    protected async canStream(options: ExecutionOptions): Promise<boolean> {
        let canStream = supportStreamingCache.get(options.model);
        if (canStream == null) {
            let type = BedrockModelType.Unknown;
            if (options.model.includes("foundation-model")) {
                type = BedrockModelType.FoundationModel;
            } else if (options.model.includes("inference-profile")) {  
                type = BedrockModelType.InferenceProfile;
            } else if (options.model.includes("custom-model")) {
                type = BedrockModelType.CustomModel;
            }
            canStream = await this.getCanStream(options.model, type);
            supportStreamingCache.set(options.model, canStream);
        }
        return canStream;
    }

    async requestTextCompletionStream(prompt: ConverseRequest, options: ExecutionOptions): Promise<AsyncIterable<CompletionChunkObject>> {
        const payload = this.preparePayload(prompt, options);
        const executor = this.getExecutor();
        return executor.converseStream({
            ...payload,
        }).then((res) => {
            const stream = res.stream;

            if (!stream) {
                throw new Error("[Bedrock] Stream not found in response");
            }

            return transformAsyncIterator(stream, (stream: ConverseStreamOutput) => {
                //const segment = JSON.parse(decoder.decode(stream.chunk?.bytes));
                //console.log("Debug Segment for model " + options.model, JSON.stringify(segment));
                return BedrockDriver.getExtractedStream(stream, prompt);
            });

        }).catch((err) => {
            this.logger.error("[Bedrock] Failed to stream", err);
            throw err;
        });
    }

    preparePayload(prompt: ConverseRequest, options: ExecutionOptions) {
        if (options.model_options?._option_id !== "text-fallback") {
            throw new Error("Invalid model options");
        }

        let additionalField = {};

        if (options.model.includes("amazon")) {
            //Titan models also exists but does not support any additional options
            if (options.model.includes("nova")) {
                additionalField = { inferenceConfig: { topK: options.model_options?.top_k } };
            }
        } else if (options.model.includes("claude")) {
            //Needs max_tokens to be set
            if (!options.model_options?.max_tokens) {
                if (options.model.includes("claude-3-5") || options.model.includes("claude-4")) {
<<<<<<< HEAD
                    options.model_options.max_tokens = 8192;
=======
                    options.max_tokens = 8192;

                    //Bug with AWS Converse Sonnet 3.5, does not effect Haiku.
                    //See https://github.com/boto/boto3/issues/4279
                    if (options.model.includes("claude-3-5-sonnet")) {
                        options.max_tokens = 4096;
                    }
>>>>>>> 11585ab1
                } else {
                    options.model_options.max_tokens = 4096;
                }
            }
            additionalField = { top_k: options.model_options?.top_k };
        } else if (options.model.includes("meta")) {
            //If last message is "```json", remove it. Model requires the final message to be a user message
            prompt.messages = converseRemoveJSONprefill(prompt.messages);
        } else if (options.model.includes("mistral")) {
            //7B instruct and 8x7B instruct
            if (options.model.includes("7b")) {
                additionalField = { top_k: options.model_options?.top_k };
                //Does not support system messages
                if (prompt.system && prompt.system?.length != 0) {
                    prompt.messages?.push(converseSystemToMessages(prompt.system));
                    prompt.system = undefined;
                    prompt.messages = converseConcatMessages(prompt.messages);
                }
            } else {
                //Other models such as Mistral Small,Large and Large 2
                //Support no additional fields.
                prompt.messages = converseRemoveJSONprefill(prompt.messages);
            }
        } else if (options.model.includes("ai21")) {
            //If last message is "```json", remove it. Model requires the final message to be a user message
            prompt.messages = converseRemoveJSONprefill(prompt.messages);
            if (options.model.includes("jambda")) {
                additionalField = {
                    presence_penalty: { scale: options.model_options?.presence_penalty },
                    frequency_penalty: { scale: options.model_options?.frequency_penalty },
                };
            }
            if (options.model.includes("j2")) {
                additionalField = {
                    presencePenalty: { scale: options.model_options?.presence_penalty },
                    frequencyPenalty: { scale: options.model_options?.frequency_penalty },
                };
                //Does not support system messages
                if (prompt.system && prompt.system?.length != 0) {
                    prompt.messages?.push(converseSystemToMessages(prompt.system));
                    prompt.system = undefined;
                    prompt.messages = converseConcatMessages(prompt.messages);
                }
            }
        } else if (options.model.includes("cohere.command")) {
            // If last message is "```json", remove it.
            // Model requires the final message to be a user message or does not support assistant messages
            prompt.messages = converseRemoveJSONprefill(prompt.messages);
            //Command R and R plus
            if (options.model.includes("cohere.command-r")) {
                additionalField = {
                    k: options.model_options?.top_k,
                    frequency_penalty: options.model_options?.frequency_penalty,
                    presence_penalty: options.model_options?.presence_penalty,
                };
            } else {
                // Command non-R
                additionalField = { k: options.model_options?.top_k };
                //Does not support system messages
                if (prompt.system && prompt.system?.length != 0) {
                    prompt.messages?.push(converseSystemToMessages(prompt.system));
                    prompt.system = undefined;
                    prompt.messages = converseConcatMessages(prompt.messages);
                }
            }
        }

        //If last message is "```json", add corresponding ``` as a stop sequence.
        if (prompt.messages && prompt.messages.length > 0) {
            if (prompt.messages[prompt.messages.length - 1].content?.[0].text === "```json") {
                let stopSeq = options.model_options?.stop_sequence;
                if (!stopSeq) {
                    options.model_options.stop_sequence = ["```"];
                } else if (!stopSeq.includes("```")) {
                    stopSeq.push("```");
                    options.model_options.stop_sequence = stopSeq;
                }
            }
        }

        return {
            messages: prompt.messages,
            system: prompt.system,
            modelId: options.model,
            inferenceConfig: {
                maxTokens: options.model_options?.max_tokens,
                temperature: options.model_options?.temperature,
                topP: options.model_options?.top_p,
                stopSequences: options.model_options?.stop_sequence,
            } as InferenceConfiguration,
            additionalModelRequestFields: {
                ...additionalField,
            },
        } as ConverseRequest;
    }


    async requestImageGeneration(prompt: NovaMessagesPrompt, options: ExecutionOptions): Promise<Completion<ImageGeneration>> {
        if (options.output_modality !== Modalities.image) {
            throw new Error(`Image generation requires image output_modality`);
        }
        if (options.model_options?._option_id !== "bedrock-nova-canvas") {
            throw new Error("Invalid model options");
        }

        const executor = this.getExecutor();
        const taskType = options.model_options.taskType ?? NovaImageGenerationTaskType.TEXT_IMAGE;

        this.logger.info("Task type: " + taskType);

        if (typeof prompt === "string" ) {
            throw  new Error( "Bad prompt format");
        }

        const payload = await formatNovaImageGenerationPayload(taskType, prompt, options);

        const res = await executor.invokeModel({
            modelId: options.model,
            contentType: "application/json",
            accept: "application/json",
            body: JSON.stringify(payload),
        },
            {
                requestTimeout: 60000 * 5
            });

        const decoder = new TextDecoder();
        const body = decoder.decode(res.body);
        const result = JSON.parse(body);

        return {
            error: result.error,
            result: {
                images: result.images,
            }
        }
    }


    async startTraining(dataset: DataSource, options: TrainingOptions): Promise<TrainingJob> {

        //convert options.params to Record<string, string>
        const params: Record<string, string> = {};
        for (const [key, value] of Object.entries(options.params || {})) {
            params[key] = String(value);
        }

        if (!this.options.training_bucket) {
            throw new Error("Training cannot nbe used since the 'training_bucket' property was not specified in driver options")
        }

        const s3 = new S3Client({ region: this.options.region, credentials: this.options.credentials });
        const stream = await dataset.getStream();
        const upload = await forceUploadFile(s3, stream, this.options.training_bucket, dataset.name);

        const service = this.getService();
        const response = await service.send(new CreateModelCustomizationJobCommand({
            jobName: options.name + "-job",
            customModelName: options.name,
            roleArn: this.options.training_role_arn || undefined,
            baseModelIdentifier: options.model,
            clientRequestToken: "llumiverse-" + Date.now(),
            trainingDataConfig: {
                s3Uri: `s3://${upload.Bucket}/${upload.Key}`,
            },
            outputDataConfig: undefined,
            hyperParameters: params,
            //TODO not supported?
            //customizationType: "FINE_TUNING",
        }));

        const job = await service.send(new GetModelCustomizationJobCommand({
            jobIdentifier: response.jobArn
        }));

        return jobInfo(job, response.jobArn!);
    }

    async cancelTraining(jobId: string): Promise<TrainingJob> {
        const service = this.getService();
        await service.send(new StopModelCustomizationJobCommand({
            jobIdentifier: jobId
        }));
        const job = await service.send(new GetModelCustomizationJobCommand({
            jobIdentifier: jobId
        }));

        return jobInfo(job, jobId);
    }

    async getTrainingJob(jobId: string): Promise<TrainingJob> {
        const service = this.getService();
        const job = await service.send(new GetModelCustomizationJobCommand({
            jobIdentifier: jobId
        }));

        return jobInfo(job, jobId);
    }

    // ===================== management API ==================

    async validateConnection(): Promise<boolean> {
        const service = this.getService();
        this.logger.debug("[Bedrock] validating connection", service.config.credentials.name);
        //return true as if the client has been initialized, it means the connection is valid
        return true;
    }


    async listTrainableModels(): Promise<AIModel<string>[]> {
        this.logger.debug("[Bedrock] listing trainable models");
        return this._listModels(m => m.customizationsSupported ? m.customizationsSupported.includes("FINE_TUNING") : false);
    }

    async listModels(): Promise<AIModel[]> {
        this.logger.debug("[Bedrock] listing models");
        // exclude trainable models since they are not executable
        // exclude embedding models, not to be used for typical completions.
        const filter = (m: FoundationModelSummary) => (m.inferenceTypesSupported?.includes("ON_DEMAND") && !m.outputModalities?.includes("EMBEDDING")) ?? false;
        return this._listModels(filter);
    }

    async _listModels(foundationFilter?: (m: FoundationModelSummary) => boolean): Promise<AIModel[]> {
        const service = this.getService();
        const [foundationals, customs, inferenceProfiles] = await Promise.all([
            service.listFoundationModels({}).catch(() => {
                this.logger.warn("[Bedrock] Can't list foundation models. Check if the user has the right permissions.");
                return undefined
            }),
            service.listCustomModels({}).catch(() => {
                this.logger.warn("[Bedrock] Can't list custom models. Check if the user has the right permissions.");
                return undefined
            }),
            service.listInferenceProfiles({}).catch(() => {
                this.logger.warn("[Bedrock] Can't list inference profiles. Check if the user has the right permissions.");
                return undefined
            }),
        ]);

        if (!foundationals?.modelSummaries) {
            throw new Error("Foundation models not found");
        }

        let fmodels = foundationals.modelSummaries || [];
        if (foundationFilter) {
            fmodels = fmodels.filter(foundationFilter);
        }

        const aimodels: AIModel[] = fmodels.map((m) => {

            if (!m.modelId) {
                throw new Error("modelId not found");
            }

            const model: AIModel = {
                id: m.modelArn ?? m.modelId,
                name: `${m.providerName} ${m.modelName}`,
                provider: this.provider,
                //description: ``,
                owner: m.providerName,
                can_stream: m.responseStreamingSupported ?? false,
                is_multimodal: m.inputModalities?.includes("IMAGE") ?? false,
                tags: m.outputModalities ?? [],
            };

            return model;
        });

        //add custom models
        if (customs?.modelSummaries) {
            customs.modelSummaries.forEach((m) => {

                if (!m.modelArn) {
                    throw new Error("Model ID not found");
                }

                const model: AIModel = {
                    id: m.modelArn,
                    name: m.modelName ?? m.modelArn,
                    provider: this.provider,
                    description: `Custom model from ${m.baseModelName}`,
                    is_custom: true,
                };

                aimodels.push(model);
                this.validateConnection;
            });
        }

        //add inference profiles
        if (inferenceProfiles?.inferenceProfileSummaries) {
            inferenceProfiles.inferenceProfileSummaries.forEach((p) => {
                if (!p.inferenceProfileArn) {
                    throw new Error("Profile ARN not found");
                }

                const model: AIModel = {
                    id: p.inferenceProfileArn ?? p.inferenceProfileId,
                    name: p.inferenceProfileName ?? p.inferenceProfileArn,
                    provider: this.provider,
                };

                aimodels.push(model);
            });
        }

        return aimodels;
    }

    async generateEmbeddings({ text, image, model }: EmbeddingsOptions): Promise<EmbeddingsResult> {

        this.logger.info("[Bedrock] Generating embeddings with model " + model);
        const defaultModel = image ? "amazon.titan-embed-image-v1" : "amazon.titan-embed-text-v2:0";
        const modelID = model ?? defaultModel;

        const invokeBody = {
            inputText: text,
            inputImage: image
        }

        const executor = this.getExecutor();
        const res = await executor.invokeModel(
            {
                modelId: modelID,
                contentType: "application/json",
                body: JSON.stringify(invokeBody),
            }
        );

        const decoder = new TextDecoder();
        const body = decoder.decode(res.body);

        const result = JSON.parse(body);

        if (!result.embedding) {
            throw new Error("Embeddings not found");
        }

        return {
            values: result.embedding,
            model: modelID,
            token_count: result.inputTextTokenCount
        };

    }

}



function jobInfo(job: GetModelCustomizationJobCommandOutput, jobId: string): TrainingJob {
    const jobStatus = job.status;
    let status = TrainingJobStatus.running;
    let details: string | undefined;
    if (jobStatus === ModelCustomizationJobStatus.COMPLETED) {
        status = TrainingJobStatus.succeeded;
    } else if (jobStatus === ModelCustomizationJobStatus.FAILED) {
        status = TrainingJobStatus.failed;
        details = job.failureMessage || "error";
    } else if (jobStatus === ModelCustomizationJobStatus.STOPPED) {
        status = TrainingJobStatus.cancelled;
    } else {
        status = TrainingJobStatus.running;
        details = jobStatus;
    }
    job.baseModelArn
    return {
        id: jobId,
        model: job.outputModelArn,
        status,
        details
    }
}<|MERGE_RESOLUTION|>--- conflicted
+++ resolved
@@ -273,17 +273,13 @@
             //Needs max_tokens to be set
             if (!options.model_options?.max_tokens) {
                 if (options.model.includes("claude-3-5") || options.model.includes("claude-4")) {
-<<<<<<< HEAD
                     options.model_options.max_tokens = 8192;
-=======
-                    options.max_tokens = 8192;
 
                     //Bug with AWS Converse Sonnet 3.5, does not effect Haiku.
                     //See https://github.com/boto/boto3/issues/4279
                     if (options.model.includes("claude-3-5-sonnet")) {
-                        options.max_tokens = 4096;
+                        options.model_options.max_tokens = 4096;
                     }
->>>>>>> 11585ab1
                 } else {
                     options.model_options.max_tokens = 4096;
                 }
